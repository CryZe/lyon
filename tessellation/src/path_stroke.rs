--- conflicted
+++ resolved
@@ -2,19 +2,6 @@
 //!
 //! Tessellation routines for path stroke operations.
 //!
-<<<<<<< HEAD
-//! The current implementation is pretty basic and does not deal with overlap in an svg-compliant
-//! way.
-//!
-//! ## Overview
-//!
-//! TODO
-//!
-//! ## Example
-//!
-//! TODO
-//!
-=======
 //! ## Overview
 //!
 //! The stroke tessellation algorithm simply generates a strip of triangles along
@@ -86,7 +73,6 @@
 //!
 //! # }
 //! ```
->>>>>>> 8a5d391c
 
 
 use math::*;
@@ -430,13 +416,8 @@
 #[derive(Copy, Clone, Debug, PartialEq)]
 pub enum LineCap {
     Butt,
-<<<<<<< HEAD
-    Round,
-    Square
-=======
     Square,
     Round,
->>>>>>> 8a5d391c
 }
 
 /// Line join as defined by the SVG specification.
